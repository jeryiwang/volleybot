"""
File: main.py
Author: Jerry Wang
Date: 2025-07-26

Main entry point for the THM Volleyball bot.

Runs the Flask keepalive server and starts the Discord client with scheduled tasks
to post and monitor the weekly volleyball roster.
"""

import datetime
import logging
import os
import pytz
import threading


from version import __version__
from discord.ext import tasks
from discord_bot import client, log_to_channel, run_discord, update_roster_message, cached_roster_message
from flask import Flask, request
from utils import  format_datetime, load_cancel_state

# === Logger Setup ===
logging.basicConfig(level=logging.INFO)
logger = logging.getLogger(__name__)

# === Environment Variables ===
LOG_CHANNEL_ID = int(os.getenv("LOG_CHANNEL_ID"))
PORT = int(os.environ.get("PORT", 8080))

# === Flask Server for Keepalive ===
app = Flask(__name__)

@app.route("/")
def home():
    return "THM Volleyball Bot is running!"

@app.route("/keepalive")
def keepalive():
    try:
        user_agent = request.headers.get('User-Agent', 'unknown')
        ip = request.remote_addr
        timestamp = format_datetime(datetime.datetime.now())
        logger.info(f"[{timestamp}] Keepalive ping from {ip}, User-Agent: {user_agent}")
        return "Alive and kickin'", 200
    except Exception as e:
        logger.error(f"Keepalive error: {e}")
        return "Still kickin' (barely)", 200

# === State Files ===
last_post_roster_time = None

# === Post Roster Task ===
@tasks.loop(minutes=33)
async def post_roster():
    logger.info("✅ post_roster() task started.")
    global last_post_roster_time
    try:
        state = load_cancel_state()
        await update_roster_message(
            cancelled=state.get("is_cancelled"),
            reason=state.get("reason")
        )
        last_post_roster_time = datetime.datetime.now(pytz.timezone('US/Eastern'))
    except Exception as e:
        logger.error(f"post_roster() failed: {e}", exc_info=True)

# === Heartbeat Task ===
@tasks.loop(minutes=60)
async def post_roster_heartbeat():
    logger.info("✅ post_roster_heartbeat() task started.")
    global last_post_roster_time
    log_channel = client.get_channel(LOG_CHANNEL_ID)
    if not log_channel:
        return

    eastern = pytz.timezone('US/Eastern')
    now = datetime.datetime.now(eastern)

<<<<<<< HEAD
    if last_post_roster_time and (now - last_post_roster_time).total_seconds() < 2280:  # 38 minutes
=======
    if last_post_roster_time and (now - last_post_roster_time).total_seconds() < 600:
>>>>>>> 4e5bcd11
        await log_to_channel(log_channel, "✅ Bot is healthy. Last roster update:", error=format_datetime(last_post_roster_time))
    else:
        await log_to_channel(log_channel, "❌ Bot may be stalled. Last roster update:", error=format_datetime(last_post_roster_time) if last_post_roster_time else "never")

# === Discord Bot Events ===
@client.event
async def on_ready():
    global cached_roster_message
    cached_roster_message = None  # Reset on bot restart

    try:
        synced = await client.tree.sync()
        logger.info(f"✅ Synced {len(synced)} slash commands.")
    except Exception as e:
        logger.info(f"Slash command sync failed: {e}")

    # === Start Tasks ===
    if not post_roster.is_running():
        post_roster.start()
    if not post_roster_heartbeat.is_running():
        post_roster_heartbeat.start()

# === Main Entry Point ===
if __name__ == "__main__":
    logger.info(f"Starting THM Volleyball Bot v{__version__}")

    threading.Thread(target=run_discord).start()
    app.run(host="0.0.0.0", port=PORT)<|MERGE_RESOLUTION|>--- conflicted
+++ resolved
@@ -79,11 +79,7 @@
     eastern = pytz.timezone('US/Eastern')
     now = datetime.datetime.now(eastern)
 
-<<<<<<< HEAD
     if last_post_roster_time and (now - last_post_roster_time).total_seconds() < 2280:  # 38 minutes
-=======
-    if last_post_roster_time and (now - last_post_roster_time).total_seconds() < 600:
->>>>>>> 4e5bcd11
         await log_to_channel(log_channel, "✅ Bot is healthy. Last roster update:", error=format_datetime(last_post_roster_time))
     else:
         await log_to_channel(log_channel, "❌ Bot may be stalled. Last roster update:", error=format_datetime(last_post_roster_time) if last_post_roster_time else "never")
